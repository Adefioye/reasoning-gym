--- conflicted
+++ resolved
@@ -50,11 +50,8 @@
     "PalindromeDataset",
     "GroupAnagramsConfig",
     "GroupAnagramsDataset",
-<<<<<<< HEAD
     "RansomNoteConfig",
     "RansomNoteDataset",
-=======
     "IsomorphicStringsConfig",
     "IsomorphicStringsDataset",
->>>>>>> def66e0d
 ]