from dataclasses import dataclass
from random import Random
from typing import Dict, Optional

from ..factory import ProceduralDataset, register_dataset
from .contrib.logic_puzzle.generate import generate_puzzle


@dataclass
class ZebraConfig:
    """Configuration for zebra puzzle generation"""

    num_people: int = 4
    num_characteristics: int = 4
    seed: Optional[int] = None
    size: int = 500

    def validate(self):
        """Validate configuration parameters"""
        assert 2 <= self.num_people <= 7, "num_people must be between 2 and 7"
        assert 2 <= self.num_characteristics <= 7, "num_characteristics must be between 2 and 7"


class ZebraDataset(ProceduralDataset):
    """Generates [Zebra Puzzles](https://en.wikipedia.org/wiki/Zebra_Puzzle) with configurable parameters"""

    def __init__(self, config: ZebraConfig):
        super().__init__(config=config, seed=config.seed, size=config.size)

    def __getitem__(self, idx: int) -> dict:
        """Generate a single Zebra task

        Returns:
            dict with keys:
                - question: str, the task description
                - answer: str, a solution string
                - metadata: dict with generation parameters
        """
        rng = Random(self.seed + idx)

        K = self.config.num_people
        M = self.config.num_characteristics
        instance, puzzle = generate_puzzle(rng, K, M)
        q = instance["questions"][0]["question"]
        answer = instance["questions"][0]["answer"]
<<<<<<< HEAD
        question = str(puzzle) + "\n" + q + "\nReply only with your final answer, which should be the name of a person."
=======
        question = str(puzzle) + "\n" + q
        question = question + "? Provide only the name of the person as your final answer."
>>>>>>> 6cd8da93

        return {
            "question": question,
            "answer": answer,
            "metadata": {
                "num_people": K,
                "num_characteristics": M,
            },
        }

    def score_answer(self, answer: Optional[str], entry: Dict[str, any]) -> float:
        """Determine if the solution provided solves the Zebra task.

        The function awards 1.0 for a correct answer.

        Args:
            answer (Optional[str]): The user's answer.
            entry (Dict[str, any]): The original dataset entry containing the correct answer.

        Returns:
            float: The computed score between 0.0 and 1.0.
        """

        if answer == None:
            return 0.0
        if answer.lower().replace("\n", "") != entry["answer"].lower().replace("\n", ""):
            return 0.01
        else:
            return 1.0  # Yay


register_dataset("zebra_puzzles", ZebraDataset, ZebraConfig)<|MERGE_RESOLUTION|>--- conflicted
+++ resolved
@@ -43,12 +43,8 @@
         instance, puzzle = generate_puzzle(rng, K, M)
         q = instance["questions"][0]["question"]
         answer = instance["questions"][0]["answer"]
-<<<<<<< HEAD
-        question = str(puzzle) + "\n" + q + "\nReply only with your final answer, which should be the name of a person."
-=======
         question = str(puzzle) + "\n" + q
         question = question + "? Provide only the name of the person as your final answer."
->>>>>>> 6cd8da93
 
         return {
             "question": question,
