--- conflicted
+++ resolved
@@ -6,12 +6,9 @@
 from .calendar_arithmetic import CalendarArithmeticConfig, CalendarArithmeticDataset
 from .chain_sum import ChainSumConfig, ChainSumDataset
 from .count_bits import CountBitsConfig, CountBitsDataset
-<<<<<<< HEAD
 from .decimal_number_comparison import DecimalNumberComparisonConfig, DecimalNumberComparisonDataset
-=======
 from .decimal_arithmetic import DecimalArithmeticConfig, DecimalArithmeticDataset
 from .decimal_chain_sum import DecimalChainSumConfig, DecimalChainSumDataset
->>>>>>> e25973b1
 from .dice import DiceConfig, DiceDataset
 from .fraction_simplification import FractionSimplificationConfig, FractionSimplificationDataset
 from .gcd import GCDConfig, GCDDataset
@@ -53,15 +50,12 @@
     "CountBitsDataset",
     "DiceConfig",
     "DiceDataset",
-<<<<<<< HEAD
     "DecimalNumberComparisonConfig",
     "DecimalNumberComparisonDataset",
-=======
     "NumberFormatConfig",
     "NumberFormatDataset",
     "DecimalArithmeticConfig",
     "DecimalArithmeticDataset",
     "DecimalChainSumConfig",
     "DecimalChainSumDataset",
->>>>>>> e25973b1
 ]