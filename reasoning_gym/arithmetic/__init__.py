--- conflicted
+++ resolved
@@ -15,11 +15,8 @@
 from .lcm import LCMConfig, LCMDataset
 from .leg_counting import LegCountingConfig, LegCountingDataset
 from .prime_factorization import PrimeFactorizationConfig, PrimeFactorizationDataset
-<<<<<<< HEAD
 from .gsm_symbolic.gsm_symbolic_datasets import GSMSymbolicDataset, GSMSymbolicDatasetConfig
-=======
 from .time_intervals import TimeIntervalsConfig, TimeIntervalsDataset
->>>>>>> 3aeec715
 
 __all__ = [
     "BasicArithmeticDataset",
@@ -41,11 +38,8 @@
     "LegCountingDataset",
     "PrimeFactorizationConfig",
     "PrimeFactorizationDataset",
-<<<<<<< HEAD
     "GSMSymbolicDatasetConfig",
     "GSMSymbolicDataset",
-=======
     "TimeIntervalsConfig",
     "TimeIntervalsDataset",
->>>>>>> 3aeec715
 ]